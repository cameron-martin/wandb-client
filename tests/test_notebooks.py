--- conflicted
+++ resolved
@@ -5,11 +5,8 @@
 import json
 import sys
 import wandb
-<<<<<<< HEAD
 import tempfile
 from unittest.mock import MagicMock
-=======
->>>>>>> e9c1f46d
 
 from wandb.errors import UsageError
 
@@ -147,7 +144,6 @@
     subprocess.check_call(cmd)
 
 
-<<<<<<< HEAD
 def test_jupyter_teardown(live_mock_server, test_settings, mocker, mocked_run):
     # mock shell stuff
     mock = MagicMock()
@@ -178,7 +174,8 @@
     _wi._jupyter_teardown()
     # ensure the directory was removed
     assert not os.path.exists(tmpdir.name)
-=======
+
+
 def test_mocked_notebook_html_default(live_mock_server, test_settings, mocked_ipython):
     wandb.load_ipython_extension(mocked_ipython)
     mocked_ipython.register_magics.assert_called_with(wandb.jupyter.WandBMagics)
@@ -226,5 +223,4 @@
     assert "<iframe" in displayed_html[0]
     magic.wandb("test/test/runs/test")
     displayed_html = [args[0].strip() for args, _ in mocked_ipython.html.call_args_list]
-    assert "test/test/runs/test?jupyter=true" in displayed_html[-1]
->>>>>>> e9c1f46d
+    assert "test/test/runs/test?jupyter=true" in displayed_html[-1]