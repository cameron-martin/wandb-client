--- conflicted
+++ resolved
@@ -628,11 +628,7 @@
     @property
     def is_local(self) -> bool:
         if self.base_url is not None:
-<<<<<<< HEAD
             return self.base_url != "https://api.wandb.ai"
-=======
-            return self.base_url.rstrip("/") != "https://api.wandb.ai"
->>>>>>> ebcfd433
         return False
 
     def _validate_project(self, value: Optional[str]) -> Optional[str]:
