"""Defines wandb.init() and associated classes and methods.

`wandb.init()` indicates the beginning of a new run. In an ML training pipeline,
you could add `wandb.init()` to the beginning of your training script as well as
your evaluation script, and each step would be tracked as a run in W&B.

For more on using `wandb.init()`, including code snippets, check out our
[guide and FAQs](https://docs.wandb.ai/guides/track/launch).
"""
import copy
import datetime
import logging
import os
import platform
import sys
import tempfile
import time
import traceback
from typing import Any, Dict, Optional, Sequence, Union

import shortuuid  # type: ignore
import six
import wandb
from wandb import trigger
from wandb.errors import UsageError
from wandb.integration import sagemaker
from wandb.integration.magic import magic_install
from wandb.util import _is_artifact, _is_artifact_string, sentry_exc

from . import wandb_login, wandb_setup
from .backend.backend import Backend
from .lib import filesystem, ipython, module, reporting, telemetry
from .lib import RunDisabled, SummaryDisabled
from .lib.proto_util import message_to_dict
from .lib.wburls import wburls
from .wandb_helper import parse_config
from .wandb_run import Run, TeardownHook, TeardownStage
from .wandb_settings import Settings, Source


logger = None  # logger configured during wandb.init()


def _set_logger(log_object):
    """Configure module logger."""
    global logger
    logger = log_object


def online_status(*args, **kwargs):
    pass


def _huggingface_version():
    if "transformers" in sys.modules:
        trans = wandb.util.get_module("transformers")
        if hasattr(trans, "__version__"):
            return trans.__version__
    return None


def _maybe_mp_process(backend: Backend) -> bool:
    parent_process = getattr(
        backend._multiprocessing, "parent_process", None
    )  # New in version 3.8.
    if parent_process:
        return parent_process() is not None
    process = backend._multiprocessing.current_process()
    if process.name == "MainProcess":
        return False
    if process.name.startswith("Process-"):
        return True
    return False


class _WandbInit(object):
    _init_telemetry_obj: telemetry.TelemetryRecord

    def __init__(self):
        self.kwargs = None
        self.settings = None
        self.sweep_config = None
        self.config = None
        self.run = None
        self.backend = None

        self._teardown_hooks = []
        self._wl = None
        self._reporter = None
        self.notebook = None

        self._init_telemetry_obj = telemetry.TelemetryRecord()

    def setup(self, kwargs) -> None:  # noqa: C901
        """Completes setup for `wandb.init()`.

        This includes parsing all arguments, applying them with settings and enabling logging.
        """
        self.kwargs = kwargs

        self._wl = wandb_setup._setup()
        # Make sure we have a logger setup (might be an early logger)
        _set_logger(self._wl._get_logger())

        # Start with settings from wandb library singleton
        settings: Settings = self._wl.settings.copy()
        settings_param = kwargs.pop("settings", None)
        if settings_param is not None:
            if isinstance(settings_param, Settings):
                # todo: check the logic here. this _only_ comes up in tests?
                # update settings with settings_param using whatever
                # source each parameter has there
                settings._apply_settings(settings_param, _logger=logger)
            elif isinstance(settings_param, dict):
                # if it is a mapping, update the settings with it
                # explicitly using Source.INIT
                settings.update(settings_param, source=Source.INIT)

        self._reporter = reporting.setup_reporter(settings=settings)

        sagemaker_config: Dict = (
            dict() if settings.sagemaker_disable else sagemaker.parse_sm_config()
        )
        if sagemaker_config:
            sagemaker_api_key = sagemaker_config.get("wandb_api_key", None)
            sagemaker_run, sagemaker_env = sagemaker.parse_sm_resources()
            if sagemaker_env:
                if sagemaker_api_key:
                    sagemaker_env["WANDB_API_KEY"] = sagemaker_api_key
                settings._apply_env_vars(sagemaker_env)
                wandb.setup(settings=settings)
            settings.update(sagemaker_run, source=Source.SETUP)
            with telemetry.context(obj=self._init_telemetry_obj) as tel:
                tel.feature.sagemaker = True

        with telemetry.context(obj=self._init_telemetry_obj) as tel:
            if kwargs.get("config"):
                tel.feature.set_init_config = True
            if kwargs.get("name"):
                tel.feature.set_init_name = True
            if kwargs.get("id"):
                tel.feature.set_init_id = True
            if kwargs.get("tags"):
                tel.feature.set_init_tags = True

        # Remove parameters that are not part of settings
        init_config = kwargs.pop("config", None) or dict()

        config_include_keys = kwargs.pop("config_include_keys", None)
        config_exclude_keys = kwargs.pop("config_exclude_keys", None)

        # todo: deprecate config_include_keys and config_exclude_keys
        # if config_include_keys or config_exclude_keys:
        #     wandb.termwarn(
        #       "config_include_keys and config_exclude_keys are deprecated:"
        #       " use config=wandb.helper.parse_config(config_object, include=('key',))"
        #       " or config=wandb.helper.parse_config(config_object, exclude=('key',))"
        #     )

        init_config = parse_config(
            init_config, include=config_include_keys, exclude=config_exclude_keys
        )

        # merge config with sweep or sagemaker (or config file)
        self.sweep_config = self._wl._sweep_config or dict()
        self.config = dict()
        self.init_artifact_config = dict()
        for config_data in sagemaker_config, self._wl._config, init_config:
            if not config_data:
                continue
            # split out artifacts, since when inserted into
            # config they will trigger use_artifact
            # but the run is not yet upserted
            for k, v in config_data.items():
                if _is_artifact(v) or _is_artifact_string(v):
                    self.init_artifact_config[k] = v
                else:
                    self.config.setdefault(k, v)

        monitor_gym = kwargs.pop("monitor_gym", None)
        if monitor_gym and len(wandb.patched["gym"]) == 0:
            wandb.gym.monitor()

        if wandb.patched["tensorboard"]:
            with telemetry.context(obj=self._init_telemetry_obj) as tel:
                tel.feature.tensorboard_patch = True

        tensorboard = kwargs.pop("tensorboard", None)
        sync_tensorboard = kwargs.pop("sync_tensorboard", None)
        if tensorboard or sync_tensorboard and len(wandb.patched["tensorboard"]) == 0:
            wandb.tensorboard.patch()
            with telemetry.context(obj=self._init_telemetry_obj) as tel:
                tel.feature.tensorboard_sync = True

        magic = kwargs.get("magic")
        if magic not in (None, False):
            magic_install(kwargs)

        # handle login related parameters as these are applied to global state
        init_settings = {
            key: kwargs[key]
            for key in ["anonymous", "force", "mode", "resume"]
            if kwargs.get(key, None) is not None
        }
        if init_settings:
            settings.update(init_settings, source=Source.INIT)

        if not settings._offline and not settings._noop:
            wandb_login._login(
                anonymous=kwargs.pop("anonymous", None),
                force=kwargs.pop("force", None),
                _disable_warning=True,
                _silent=settings.quiet or settings.silent,
            )

        # apply updated global state after login was handled
        settings._apply_settings(wandb.setup().settings)

        # get status of code saving before applying user settings
        save_code_pre_user_settings = settings.save_code

        settings._apply_init(kwargs)
        if not settings._offline and not settings._noop:
            user_settings = self._wl._load_user_settings()
            settings._apply_user(user_settings)

        # ensure that user settings don't set saving to true
        # if user explicitly set these to false
        if save_code_pre_user_settings is False:
            settings.update({"save_code": False}, source=Source.INIT)

        # TODO(jhr): should this be moved? probably.
        time_stamp: float = time.time()
        settings.update(
            {
                "_start_time": time_stamp,
                "_start_datetime": datetime.datetime.fromtimestamp(time_stamp),
            },
            source=Source.INIT,
        )

        if not settings._noop:
            self._log_setup(settings)

            if settings._jupyter:
                self._jupyter_setup(settings)

        self.settings = settings
        # self.settings.freeze()

    def teardown(self):
        # TODO: currently this is only called on failed wandb.init attempts
        # normally this happens on the run object
        logger.info("tearing down wandb.init")
        for hook in self._teardown_hooks:
            hook.call()

    def _enable_logging(self, log_fname, run_id=None):
        """Enables logging to the global debug log.

        This adds a run_id to the log, in case of muliple processes on the same machine.
        Currently there is no way to disable logging after it's enabled.
        """
        handler = logging.FileHandler(log_fname)
        handler.setLevel(logging.INFO)

        class WBFilter(logging.Filter):
            def filter(self, record):
                record.run_id = run_id
                return True

        if run_id:
            formatter = logging.Formatter(
                "%(asctime)s %(levelname)-7s %(threadName)-10s:%(process)d "
                "[%(run_id)s:%(filename)s:%(funcName)s():%(lineno)s] %(message)s"
            )
        else:
            formatter = logging.Formatter(
                "%(asctime)s %(levelname)-7s %(threadName)-10s:%(process)d "
                "[%(filename)s:%(funcName)s():%(lineno)s] %(message)s"
            )

        handler.setFormatter(formatter)
        if run_id:
            handler.addFilter(WBFilter())
        logger.propagate = False
        logger.addHandler(handler)
        # TODO: make me configurable
        logger.setLevel(logging.DEBUG)
        self._teardown_hooks.append(
            TeardownHook(
                lambda: (handler.close(), logger.removeHandler(handler)),
                TeardownStage.LATE,
            )
        )

    def _safe_symlink(self, base, target, name, delete=False):
        # TODO(jhr): do this with relpaths, but i cant figure it out on no sleep
        if not hasattr(os, "symlink"):
            return

        pid = os.getpid()
        tmp_name = os.path.join(base, "%s.%d" % (name, pid))

        if delete:
            try:
                os.remove(os.path.join(base, name))
            except OSError:
                pass
        target = os.path.relpath(target, base)
        try:
            os.symlink(target, tmp_name)
            os.rename(tmp_name, os.path.join(base, name))
        except OSError:
            pass

    def _pause_backend(self):
        if self.backend is not None:
            logger.info("pausing backend")
            # Attempt to save the code on every execution
            if self.notebook.save_ipynb():
                res = self.run.log_code(root=None)
                logger.info("saved code: %s", res)
            self.backend.interface.publish_pause()

    def _resume_backend(self):
        if self.backend is not None:
            logger.info("resuming backend")
            self.backend.interface.publish_resume()

    def _jupyter_teardown(self):
        """Teardown hooks and display saving, called with wandb.finish."""
        ipython = self.notebook.shell
        self.notebook.save_history()
        if self.notebook.save_ipynb():
            res = self.run.log_code(root=None)
            logger.info("saved code and history: %s", res)
        logger.info("cleaning up jupyter logic")
        # because of how we bind our methods we manually find them to unregister
        for hook in ipython.events.callbacks["pre_run_cell"]:
            if "_resume_backend" in hook.__name__:
                ipython.events.unregister("pre_run_cell", hook)
        for hook in ipython.events.callbacks["post_run_cell"]:
            if "_pause_backend" in hook.__name__:
                ipython.events.unregister("post_run_cell", hook)
        ipython.display_pub.publish = ipython.display_pub._orig_publish
        del ipython.display_pub._orig_publish

    def _jupyter_setup(self, settings):
        """Add hooks, and session history saving."""
        self.notebook = wandb.jupyter.Notebook(settings)
        ipython = self.notebook.shell

        # Monkey patch ipython publish to capture displayed outputs
        if not hasattr(ipython.display_pub, "_orig_publish"):
            logger.info("configuring jupyter hooks %s", self)
            ipython.display_pub._orig_publish = ipython.display_pub.publish
            # Registering resume and pause hooks

            ipython.events.register("pre_run_cell", self._resume_backend)
            ipython.events.register("post_run_cell", self._pause_backend)
            self._teardown_hooks.append(
                TeardownHook(self._jupyter_teardown, TeardownStage.EARLY)
            )

        def publish(data, metadata=None, **kwargs):
            ipython.display_pub._orig_publish(data, metadata=metadata, **kwargs)
            self.notebook.save_display(
                ipython.execution_count, {"data": data, "metadata": metadata}
            )

        ipython.display_pub.publish = publish

    def _log_setup(self, settings):
        """Sets up logging from settings."""
        filesystem._safe_makedirs(os.path.dirname(settings.log_user))
        filesystem._safe_makedirs(os.path.dirname(settings.log_internal))
        filesystem._safe_makedirs(os.path.dirname(settings.sync_file))
        filesystem._safe_makedirs(settings.files_dir)
        filesystem._safe_makedirs(settings._tmp_code_dir)

        if settings.symlink:
            self._safe_symlink(
                os.path.dirname(settings.sync_symlink_latest),
                os.path.dirname(settings.sync_file),
                os.path.basename(settings.sync_symlink_latest),
                delete=True,
            )
            self._safe_symlink(
                os.path.dirname(settings.log_symlink_user),
                settings.log_user,
                os.path.basename(settings.log_symlink_user),
                delete=True,
            )
            self._safe_symlink(
                os.path.dirname(settings.log_symlink_internal),
                settings.log_internal,
                os.path.basename(settings.log_symlink_internal),
                delete=True,
            )

        _set_logger(logging.getLogger("wandb"))
        self._enable_logging(settings.log_user)

        self._wl._early_logger_flush(logger)
        logger.info("Logging user logs to {}".format(settings.log_user))
        logger.info("Logging internal logs to {}".format(settings.log_internal))

    def _make_run_disabled(self) -> RunDisabled:
        drun = RunDisabled()
        drun.config = wandb.wandb_sdk.wandb_config.Config()
        drun.config.update(self.sweep_config)
        drun.config.update(self.config)
        drun.summary = SummaryDisabled()
        drun.log = lambda data, *_, **__: drun.summary.update(data)
        drun.finish = lambda *_, **__: module.unset_globals()
        drun.step = 0
        drun.resumed = False
        drun.disabled = True
        drun.id = shortuuid.uuid()
        drun.name = "dummy-" + drun.id
        drun.dir = tempfile.gettempdir()
        module.set_global(
            run=drun,
            config=drun.config,
            log=drun.log,
            summary=drun.summary,
            save=drun.save,
            use_artifact=drun.use_artifact,
            log_artifact=drun.log_artifact,
            define_metric=drun.define_metric,
            plot_table=drun.plot_table,
            alert=drun.alert,
        )
        return drun

    def init(self) -> Union[Run, RunDisabled, None]:  # noqa: C901
        if logger is None:
            raise RuntimeError("Logger not initialized")
        logger.info("calling init triggers")
        trigger.call("on_init", **self.kwargs)

        logger.info(
            f"wandb.init called with sweep_config: {self.sweep_config}\nconfig: {self.config}"
        )
        if self.settings._noop:
            return self._make_run_disabled()
        if self.settings.reinit or (
            self.settings._jupyter and self.settings.reinit is not False
        ):
            if len(self._wl._global_run_stack) > 0:
                if len(self._wl._global_run_stack) > 1:
                    wandb.termwarn(
                        "If you want to track multiple runs concurrently in wandb, "
                        "you should use multi-processing not threads"  # noqa: E501
                    )

                last_id = self._wl._global_run_stack[-1]._run_id
                logger.info(
                    f"re-initializing run, found existing run on stack: {last_id}"
                )
                jupyter = (
                    self.settings._jupyter
                    and not self.settings.silent
                    and ipython.in_jupyter()
                )
                if jupyter:
                    ipython.display_html(
                        f"Finishing last run (ID:{last_id}) before initializing another..."
                    )

                self._wl._global_run_stack[-1].finish()

                if jupyter:
                    ipython.display_html(
                        f"Successfully finished last run (ID:{last_id}). Initializing new run:<br/>"
                    )
        elif isinstance(wandb.run, Run):
            allow_return_run = True
            manager = self._wl._get_manager()
            if manager:
                current_pid = os.getpid()
                if current_pid != wandb.run._init_pid:
                    # We shouldn't return a stale global run if we are in a new pid
                    allow_return_run = False

            if allow_return_run:
                logger.info("wandb.init() called when a run is still active")
                with telemetry.context() as tel:
                    tel.feature.init_return_run = True
                return wandb.run

        logger.info("starting backend")

        manager = self._wl._get_manager()
        if manager:
            manager._inform_init(settings=self.settings, run_id=self.settings.run_id)

        backend = Backend(settings=self.settings, manager=manager)
        backend.ensure_launched()
        backend.server_connect()
        logger.info("backend started and connected")
        # Make sure we are logged in
        # wandb_login._login(_backend=backend, _settings=self.settings)

        # resuming needs access to the server, check server_status()?

        run = Run(
            config=self.config, settings=self.settings, sweep_config=self.sweep_config
        )

        # probe the active start method
        active_start_method: Optional[str] = None
        if self.settings.start_method == "thread":
            active_start_method = self.settings.start_method
        else:
            get_start_fn = getattr(backend._multiprocessing, "get_start_method", None)
            active_start_method = get_start_fn() if get_start_fn else None

        # Populate initial telemetry
        with telemetry.context(run=run, obj=self._init_telemetry_obj) as tel:
            tel.cli_version = wandb.__version__
            tel.python_version = platform.python_version()
            hf_version = _huggingface_version()
            if hf_version:
                tel.huggingface_version = hf_version
            if self.settings._jupyter:
                tel.env.jupyter = True
            if self.settings._kaggle:
                tel.env.kaggle = True
            if self.settings._windows:
                tel.env.windows = True
            run._telemetry_imports(tel.imports_init)

            if self.settings.launch:
                tel.feature.launch = True

            if active_start_method == "spawn":
                tel.env.start_spawn = True
            elif active_start_method == "fork":
                tel.env.start_fork = True
            elif active_start_method == "forkserver":
                tel.env.start_forkserver = True
            elif active_start_method == "thread":
                tel.env.start_thread = True

            if manager:
                tel.feature.service = True

            tel.env.maybe_mp = _maybe_mp_process(backend)

            # fixme: detected issues with settings
            if self.settings.__dict__["_Settings__preprocessing_warnings"]:
                tel.issues.settings__preprocessing_warnings = True
            if self.settings.__dict__["_Settings__validation_warnings"]:
                tel.issues.settings__validation_warnings = True
            if self.settings.__dict__["_Settings__unexpected_args"]:
                tel.issues.settings__unexpected_args = True

        if not self.settings.label_disable:
            if self.notebook:
                run._label_probe_notebook(self.notebook)
            else:
                run._label_probe_main()

        logger.info("updated telemetry")

        run._set_library(self._wl)
        run._set_backend(backend)
        run._set_reporter(self._reporter)
        run._set_teardown_hooks(self._teardown_hooks)
        # TODO: pass mode to backend
        # run_synced = None

        backend._hack_set_run(run)
        assert backend.interface
        backend.interface.publish_header()

        # Using GitRepo() blocks & can be slow, depending on user's current git setup.
        # We don't want to block run initialization/start request, so populate run's git
        # info beforehand.
        if not self.settings.disable_git:
            run._populate_git_info()

        if self.settings._offline:
            with telemetry.context(run=run) as tel:
                tel.feature.offline = True
            run_proto = backend.interface._make_run(run)
            backend.interface._publish_run(run_proto)
            run._set_run_obj_offline(run_proto)
            if self.settings.resume:
                wandb.termwarn(
                    "`resume` will be ignored since W&B syncing is set to `offline`. "
                    f"Starting a new run with run id {run.id}."
                )
        else:
            logger.info("communicating run to backend with 30 second timeout")
            run_result = backend.interface.communicate_run(run, timeout=30)

            error_message: Optional[str] = None
            if not run_result:
                logger.error("backend process timed out")
                error_message = "Error communicating with wandb process"
                if active_start_method != "fork":
                    error_message += "\ntry: wandb.init(settings=wandb.Settings(start_method='fork'))"
                    error_message += "\nor:  wandb.init(settings=wandb.Settings(start_method='thread'))"
                    error_message += (
                        f"\nFor more info see: {wburls.get('doc_start_err')}"
                    )
            elif run_result.error:
                error_message = run_result.error.message
            if error_message:
                logger.error(f"encountered error: {error_message}")

                # Shutdown the backend and get rid of the logger
                # we don't need to do console cleanup at this point
                backend.cleanup()
                self.teardown()
                raise UsageError(error_message)
            assert run_result and run_result.run
            if run_result.run.resumed:
                logger.info("run resumed")
                with telemetry.context(run=run) as tel:
                    tel.feature.resumed = True
            run._set_run_obj(run_result.run)
            run._on_init()

        logger.info("starting run threads in backend")
        # initiate run (stats and metadata probing)
        run_obj = run._run_obj or run._run_obj_offline

        self.settings._apply_run_start(message_to_dict(run_obj))
        run._update_settings(self.settings)
        if manager:
            manager._inform_start(settings=self.settings, run_id=self.settings.run_id)

        assert backend.interface
        assert run_obj
        _ = backend.interface.communicate_run_start(run_obj)

        self._wl._global_run_stack.append(run)
        self.run = run

        # put artifacts in run config here
        # since doing so earlier will cause an error
        # as the run is not upserted
        for k, v in self.init_artifact_config.items():
            run.config.update({k: v}, allow_val_change=True)

        self.backend = backend
        module.set_global(
            run=run,
            config=run.config,
            log=run.log,
            summary=run.summary,
            save=run.save,
            use_artifact=run.use_artifact,
            log_artifact=run.log_artifact,
            define_metric=run.define_metric,
            plot_table=run.plot_table,
            alert=run.alert,
            mark_preempting=run.mark_preempting,
        )
        self._reporter.set_context(run=run)
        run._on_start()

        logger.info("run started, returning control to user process")
        return run


def getcaller():
    # py2 doesnt have stack_info
    # src, line, func, stack = logger.findCaller(stack_info=True)
    src, line, func = logger.findCaller()[:3]
    print("Problem at:", src, line, func)


def _attach(
    attach_id: Optional[str] = None,
    run_id: Optional[str] = None,
    *,
    run: Optional["Run"] = None,
) -> Union[Run, RunDisabled, None]:
    """Attach to a run currently executing in another process/thread.

    Arguments:
        attach_id: (str, optional) The id of the run or an attach identifier
            that maps to a run.
        run_id: (str, optional) The id of the run to attach to.
        run: (Run, optional) The run instance to attach
    """
    attach_id = attach_id or run_id
    if not ((attach_id is None) ^ (run is None)):
        raise UsageError("Either (`attach_id` or `run_id`) or `run` must be specified")

    attach_id = attach_id or run._attach_id

    if attach_id is None:
        raise UsageError(
            "Either `attach_id` or `run_id` must be specified or `run` must have `_attach_id`"
        )
    wandb._assert_is_user_process()

    _wl = wandb_setup._setup()

    _set_logger(_wl._get_logger())
    if logger is None:
        raise UsageError("logger is not initialized")

    manager = _wl._get_manager()
    if manager:
        manager._inform_attach(attach_id=attach_id)

    settings: Settings = copy.copy(_wl._settings)
    settings.update(run_id=attach_id, source=Source.INIT)

    # TODO: consolidate this codepath with wandb.init()
    backend = Backend(settings=settings, manager=manager)
    backend.ensure_launched()
    backend.server_connect()
    logger.info("attach backend started and connected")

    if run is None:
        run = Run(settings=settings)
    else:
<<<<<<< HEAD
        run.__init__(settings=settings)
=======
        run._init(settings=settings)
>>>>>>> 2e79cf9c
    run._set_library(_wl)
    run._set_backend(backend)
    backend._hack_set_run(run)
    assert backend.interface

    resp = backend.interface.communicate_attach(attach_id)
    if not resp:
        raise UsageError("problem")
    if resp and resp.error and resp.error.message:
        raise UsageError("bad: {}".format(resp.error.message))
    run._set_run_obj(resp.run)
    run._on_attach()
    return run


def init(
    job_type: Optional[str] = None,
    dir=None,
    config: Union[Dict, str, None] = None,
    project: Optional[str] = None,
    entity: Optional[str] = None,
    reinit: bool = None,
    tags: Optional[Sequence] = None,
    group: Optional[str] = None,
    name: Optional[str] = None,
    notes: Optional[str] = None,
    magic: Union[dict, str, bool] = None,
    config_exclude_keys=None,
    config_include_keys=None,
    anonymous: Optional[str] = None,
    mode: Optional[str] = None,
    allow_val_change: Optional[bool] = None,
    resume: Optional[Union[bool, str]] = None,
    force: Optional[bool] = None,
    tensorboard=None,  # alias for sync_tensorboard
    sync_tensorboard=None,
    monitor_gym=None,
    save_code=None,
    id=None,
    settings: Union[Settings, Dict[str, Any], None] = None,
) -> Union[Run, RunDisabled, None]:
    """Starts a new run to track and log to W&B.

    In an ML training pipeline, you could add `wandb.init()`
    to the beginning of your training script as well as your evaluation
    script, and each piece would be tracked as a run in W&B.

    `wandb.init()` spawns a new background process to log data to a run, and it
    also syncs data to wandb.ai by default so you can see live visualizations.

    Call `wandb.init()` to start a run before logging data with `wandb.log()`:
    <!--yeadoc-test:init-method-log-->
    ```python
    import wandb

    wandb.init()
    # ... calculate metrics, generate media
    wandb.log({"accuracy": 0.9})
    ```

    `wandb.init()` returns a run object, and you can also access the run object
    via `wandb.run`:
    <!--yeadoc-test:init-and-assert-global-->
    ```python
    import wandb

    run = wandb.init()

    assert run is wandb.run
    ```

    At the end of your script, we will automatically call `wandb.finish` to
    finalize and cleanup the run. However, if you call `wandb.init` from a
    child process, you must explicitly call `wandb.finish` at the end of the
    child process.

    For more on using `wandb.init()`, including detailed examples, check out our
    [guide and FAQs](https://docs.wandb.ai/guides/track/launch).

    Arguments:
        project: (str, optional) The name of the project where you're sending
            the new run. If the project is not specified, the run is put in an
            "Uncategorized" project.
        entity: (str, optional) An entity is a username or team name where
            you're sending runs. This entity must exist before you can send runs
            there, so make sure to create your account or team in the UI before
            starting to log runs.
            If you don't specify an entity, the run will be sent to your default
            entity, which is usually your username. Change your default entity
            in [your settings](https://wandb.ai/settings) under "default location
            to create new projects".
        config: (dict, argparse, absl.flags, str, optional)
            This sets `wandb.config`, a dictionary-like object for saving inputs
            to your job, like hyperparameters for a model or settings for a data
            preprocessing job. The config will show up in a table in the UI that
            you can use to group, filter, and sort runs. Keys should not contain
            `.` in their names, and values should be under 10 MB.
            If dict, argparse or absl.flags: will load the key value pairs into
                the `wandb.config` object.
            If str: will look for a yaml file by that name, and load config from
                that file into the `wandb.config` object.
        save_code: (bool, optional) Turn this on to save the main script or
            notebook to W&B. This is valuable for improving experiment
            reproducibility and to diff code across experiments in the UI. By
            default this is off, but you can flip the default behavior to on
            in [your settings page](https://wandb.ai/settings).
        group: (str, optional) Specify a group to organize individual runs into
            a larger experiment. For example, you might be doing cross
            validation, or you might have multiple jobs that train and evaluate
            a model against different test sets. Group gives you a way to
            organize runs together into a larger whole, and you can toggle this
            on and off in the UI. For more details, see our
            [guide to grouping runs](https://docs.wandb.com/library/grouping).
        job_type: (str, optional) Specify the type of run, which is useful when
            you're grouping runs together into larger experiments using group.
            For example, you might have multiple jobs in a group, with job types
            like train and eval. Setting this makes it easy to filter and group
            similar runs together in the UI so you can compare apples to apples.
        tags: (list, optional) A list of strings, which will populate the list
            of tags on this run in the UI. Tags are useful for organizing runs
            together, or applying temporary labels like "baseline" or
            "production". It's easy to add and remove tags in the UI, or filter
            down to just runs with a specific tag.
        name: (str, optional) A short display name for this run, which is how
            you'll identify this run in the UI. By default we generate a random
            two-word name that lets you easily cross-reference runs from the
            table to charts. Keeping these run names short makes the chart
            legends and tables easier to read. If you're looking for a place to
            save your hyperparameters, we recommend saving those in config.
        notes: (str, optional) A longer description of the run, like a `-m` commit
            message in git. This helps you remember what you were doing when you
            ran this run.
        dir: (str, optional) An absolute path to a directory where metadata will
            be stored. When you call `download()` on an artifact, this is the
            directory where downloaded files will be saved. By default this is
            the `./wandb` directory.
        resume: (bool, str, optional) Sets the resuming behavior. Options:
            `"allow"`, `"must"`, `"never"`, `"auto"` or `None`. Defaults to `None`.
            Cases:
            - `None` (default): If the new run has the same ID as a previous run,
                this run overwrites that data.
            - `"auto"` (or `True`): if the preivous run on this machine crashed,
                automatically resume it. Otherwise, start a new run.
            - `"allow"`: if id is set with `init(id="UNIQUE_ID")` or
                `WANDB_RUN_ID="UNIQUE_ID"` and it is identical to a previous run,
                wandb will automatically resume the run with that id. Otherwise,
                wandb will start a new run.
            - `"never"`: if id is set with `init(id="UNIQUE_ID")` or
                `WANDB_RUN_ID="UNIQUE_ID"` and it is identical to a previous run,
                wandb will crash.
            - `"must"`: if id is set with `init(id="UNIQUE_ID")` or
                `WANDB_RUN_ID="UNIQUE_ID"` and it is identical to a previous run,
                wandb will automatically resume the run with the id. Otherwise
                wandb will crash.
            See [our guide to resuming runs](https://docs.wandb.com/library/advanced/resuming)
            for more.
        reinit: (bool, optional) Allow multiple `wandb.init()` calls in the same
            process. (default: `False`)
        magic: (bool, dict, or str, optional) The bool controls whether we try to
            auto-instrument your script, capturing basic details of your run
            without you having to add more wandb code. (default: `False`)
            You can also pass a dict, json string, or yaml filename.
        config_exclude_keys: (list, optional) string keys to exclude from
            `wandb.config`.
        config_include_keys: (list, optional) string keys to include in
            `wandb.config`.
        anonymous: (str, optional) Controls anonymous data logging. Options:
            - `"never"` (default): requires you to link your W&B account before
                tracking the run so you don't accidentally create an anonymous
                run.
            - `"allow"`: lets a logged-in user track runs with their account, but
                lets someone who is running the script without a W&B account see
                the charts in the UI.
            - `"must"`: sends the run to an anonymous account instead of to a
                signed-up user account.
        mode: (str, optional) Can be `"online"`, `"offline"` or `"disabled"`. Defaults to
            online.
        allow_val_change: (bool, optional) Whether to allow config values to
            change after setting the keys once. By default we throw an exception
            if a config value is overwritten. If you want to track something
            like a varying learning rate at multiple times during training, use
            `wandb.log()` instead. (default: `False` in scripts, `True` in Jupyter)
        force: (bool, optional) If `True`, this crashes the script if a user isn't
            logged in to W&B. If `False`, this will let the script run in offline
            mode if a user isn't logged in to W&B. (default: `False`)
        sync_tensorboard: (bool, optional) Synchronize wandb logs from tensorboard or
            tensorboardX and save the relevant events file. (default: `False`)
        monitor_gym: (bool, optional) Automatically log videos of environment when
            using OpenAI Gym. (default: `False`)
            See [our guide to this integration](https://docs.wandb.com/library/integrations/openai-gym).
        id: (str, optional) A unique ID for this run, used for resuming. It must
            be unique in the project, and if you delete a run you can't reuse
            the ID. Use the name field for a short descriptive name, or config
            for saving hyperparameters to compare across runs. The ID cannot
            contain special characters.
            See [our guide to resuming runs](https://docs.wandb.com/library/resuming).

    Examples:
    ### Set where the run is logged

    You can change where the run is logged, just like changing
    the organization, repository, and branch in git:
    ```python
    import wandb

    user = "geoff"
    project = "capsules"
    display_name = "experiment-2021-10-31"

    wandb.init(entity=user, project=project, name=display_name)
    ```

    ### Add metadata about the run to the config

    Pass a dictionary-style object as the `config` keyword argument to add
    metadata, like hyperparameters, to your run.
    <!--yeadoc-test:init-set-config--->
    ```python
    import wandb

    config = {"lr": 3e-4, "batch_size": 32}
    config.update({"architecture": "resnet", "depth": 34})
    wandb.init(config=config)
    ```

    Raises:
        Exception: if problem.

    Returns:
        A `Run` object.
    """
    wandb._assert_is_user_process()

    if resume is True:
        resume = "auto"  # account for changing resume interface, True and auto should behave the same

    kwargs = dict(locals())
    error_seen = None
    except_exit = None
    try:
        wi = _WandbInit()
        wi.setup(kwargs)
        except_exit = wi.settings._except_exit
        try:
            run = wi.init()
            except_exit = wi.settings._except_exit
        except (KeyboardInterrupt, Exception) as e:
            if not isinstance(e, KeyboardInterrupt):
                sentry_exc(e)
            if not (
                wandb.wandb_agent._is_running() and isinstance(e, KeyboardInterrupt)
            ):
                getcaller()
            assert logger
            if wi.settings.problem == "fatal":
                raise
            if wi.settings.problem == "warn":
                pass
            # TODO(jhr): figure out how to make this RunDummy
            run = None
    except UsageError as e:
        wandb.termerror(str(e))
        raise
    except KeyboardInterrupt as e:
        assert logger
        logger.warning("interrupted", exc_info=e)
        raise e
    except Exception as e:
        error_seen = e
        traceback.print_exc()
        assert logger
        logger.error("error", exc_info=e)
        # Need to build delay into this sentry capture because our exit hooks
        # mess with sentry's ability to send out errors before the program ends.
        sentry_exc(e, delay=True)
        # reraise(*sys.exc_info())
        # six.raise_from(Exception("problem"), e)
    finally:
        if error_seen:
            wandb.termerror("Abnormal program exit")
            if except_exit:
                os._exit(-1)
            six.raise_from(Exception("problem"), error_seen)
    return run<|MERGE_RESOLUTION|>--- conflicted
+++ resolved
@@ -723,11 +723,7 @@
     if run is None:
         run = Run(settings=settings)
     else:
-<<<<<<< HEAD
-        run.__init__(settings=settings)
-=======
         run._init(settings=settings)
->>>>>>> 2e79cf9c
     run._set_library(_wl)
     run._set_backend(backend)
     backend._hack_set_run(run)
