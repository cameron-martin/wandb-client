import base64
import binascii
import collections
import itertools
import logging
import os
import sys
import random
import requests
import threading
import time
<<<<<<< HEAD
from typing import List, Any
=======
from dataclasses import dataclass
from typing import TYPE_CHECKING, Any, Dict, Iterator, List, Tuple
>>>>>>> a65104a2

import wandb
from wandb import util
from wandb import env

import six
from six.moves import queue

from ..lib import file_stream_utils
from . import internal_api

logger = logging.getLogger(__name__)

Chunk = collections.namedtuple("Chunk", ("filename", "data"))

if TYPE_CHECKING:
    from typing import Any, List, Dict


class DefaultFilePolicy(object):
    def __init__(self, start_chunk_id=0):
        self._chunk_id = start_chunk_id

    def process_chunks(self, chunks):
        chunk_id = self._chunk_id
        self._chunk_id += len(chunks)
        return {"offset": chunk_id, "content": [c.data for c in chunks]}


class JsonlFilePolicy(DefaultFilePolicy):
    def process_chunks(self, chunks):
        chunk_id = self._chunk_id
        # TODO: chunk_id is getting reset on each request...
        self._chunk_id += len(chunks)
        chunk_data = []
        for chunk in chunks:
            if len(chunk.data) > util.MAX_LINE_BYTES:
                msg = "Metric data exceeds maximum size of {} ({})".format(
                    util.to_human_size(util.MAX_LINE_BYTES),
                    util.to_human_size(len(chunk.data)),
                )
                wandb.termerror(msg, repeat=False)
                util.sentry_message(msg)
            else:
                chunk_data.append(chunk.data)

        return {
            "offset": chunk_id,
            "content": chunk_data,
        }


class SummaryFilePolicy(DefaultFilePolicy):
    def process_chunks(self, chunks):
        data = chunks[-1].data
        if len(data) > util.MAX_LINE_BYTES:
            msg = "Summary data exceeds maximum size of {}. Dropping it.".format(
                util.to_human_size(util.MAX_LINE_BYTES)
            )
            wandb.termerror(msg, repeat=False)
            util.sentry_message(msg)
            return False
        return {"offset": 0, "content": [data]}


@dataclass
class StreamCRState:
    """There are two streams: stdout and stderr.
    We create two instances for each stream.
    An instance holds state about:
        found_cr:       if a carriage return has been found in this stream.
        cr:             most recent offset (line number) where we found \r.
                        We update this offset with every progress bar update.
        last_normal:    most recent offset without a \r in this stream.
                        i.e the most recent "normal" line.
    """

    found_cr: bool = False
    cr = None
    last_normal = None


class CRDedupeFilePolicy(DefaultFilePolicy):
    """File stream policy that removes characters that would be erased by
    carriage returns.

    This is what a terminal does. We use it for console output to reduce the
    amount of data we need to send over the network (eg. for progress bars),
    while preserving the output's appearance in the web app.

    CR stands for "carriage return", for the character \r. It tells the terminal
    to move the cursor back to the start of the current line. Progress bars
    (like tqdm) use \r repeatedly to overwrite a line with newer updates.
    This gives the illusion of the progress bar filling up in real-time.
    """

    def __init__(self, start_chunk_id=0):
        super(CRDedupeFilePolicy, self).__init__(start_chunk_id=start_chunk_id)
        self._prev_chunk = None

        self.global_offset = 0
        # cr refers to carriage return \r
        self.stderr = StreamCRState()
        self.stdout = StreamCRState()

    def get_consecutive_offsets(self, console: Dict) -> List[Any]:
        """
        Args:
            console: Dict[int, str] which maps offsets (line numbers) to lines of text.
            It represents a mini version of our console dashboard on the UI.

        Returns:
            A list of intervals (we compress consecutive line numbers into an interval).

        Example:
            >>> console = {2: "", 3: "", 4: "", 5: "", 10: "", 11: "", 20: ""}
            >>> get_consecutive_offsets(console)
            [(2, 5), (10, 11), (20, 20)]
        """
        offsets = sorted(list(console.keys()))
        intervals: List = []
        for i, num in enumerate(offsets):
            if i == 0:
                intervals.append([num, num])
                continue
            largest = intervals[-1][1]
            if num == largest + 1:
                intervals[-1][1] = num
            else:
                intervals.append([num, num])
        return intervals

    def split_chunk(self, chunk: Chunk) -> Tuple[str, str]:
        """
        Args:
            chunk: object with two fields: filename (str) & data (str)
            `chunk.data` is a str containing the lines we want. It usually contains \n or \r or both.
            `chunk.data` has two possible formats (for the two streams - stdout and stderr):
                - "2020-08-25T20:38:36.895321 this is my line of text\nsecond line\n"
                - "ERROR 2020-08-25T20:38:36.895321 this is my line of text\nsecond line\nthird\n"

                Here's another example with a carriage return \r.
                - "ERROR 2020-08-25T20:38:36.895321 \r progress bar\n"

        Returns:
            A 2-tuple of strings.
            First str is prefix, either "ERROR {timestamp} " or "{timestamp} ".
            Second str is the rest of the string.

        Example:
            >>> chunk = Chunk(filename="output.log", data="ERROR 2020-08-25T20:38 this is my line of text\n")
            >>> split_chunk(chunk)
            ("ERROR 2020-08-25T20:38 ", "this is my line of text\n")
        """
        prefix = ""
        token, rest = chunk.data.split(" ", 1)
        if token == "ERROR":
            prefix += token + " "
            token, rest = rest.split(" ", 1)
        prefix += token + " "
        return prefix, rest

    def process_chunks(self, chunks: List) -> List[Dict]:
        """
        Args:
            chunks: List of Chunk objects. See description of chunk above in `split_chunk(...)`.

        Returns:
            List[Dict]. Each dict in the list contains two keys: an `offset` which holds the line number
            and `content` which maps to a list of consecutive lines starting from that offset.
            `offset` here means global line number in our console on the UI.

        Example:
            >>> chunks = [
                Chunk("output.log", "ERROR 2020-08-25T20:38 this is my line of text\nboom\n"),
                Chunk("output.log", "2020-08-25T20:38 this is test\n"),
            ]
            >>> process_chunks(chunks)
            [
                {"offset": 0, "content": [
                    "ERROR 2020-08-25T20:38 this is my line of text\n",
                    "ERROR 2020-08-25T20:38 boom\n",
                    "2020-08-25T20:38 this is test\n"
                    ]
                }
            ]
        """
        # Dict[int->str], each offset (line number) mapped to a line.
        # Represents a mini-version of our console pane on the UI.
        console = {}
        sep = os.linesep

        for c in chunks:
            prefix, logs_str = self.split_chunk(c)
            logs = logs_str.split(sep)

            for line in logs:
                stream = self.stderr if prefix.startswith("ERROR ") else self.stdout
                if line.startswith("\r"):
                    # line starting with \r will always overwrite a previous offset.
                    offset = stream.cr if stream.found_cr else stream.last_normal or 0
                    stream.cr = offset
                    stream.found_cr = True
                    console[offset] = prefix + line[1:] + "\n"

                    # Usually logs_str = "\r progress bar\n" for progress bar updates.
                    # If instead logs_str = "\r progress bar\n text\n text\n",
                    # treat this as the end of a progress bar and reset accordingly.
                    if (
                        logs_str.count(sep) > 1
                        and logs_str.replace(sep, "").count("\r") == 1
                    ):
                        stream.found_cr = False

                elif line:
                    console[self.global_offset] = prefix + line + "\n"
                    stream.last_normal = self.global_offset
                    self.global_offset += 1

        intervals = self.get_consecutive_offsets(console)
        ret = []
        for (a, b) in intervals:
            ret.append({"offset": a, "content": [console[i] for i in range(a, b + 1)]})
        return ret


class BinaryFilePolicy(DefaultFilePolicy):
    def process_chunks(self, chunks):
        data = b"".join([c.data for c in chunks])
        enc = base64.b64encode(data).decode("ascii")
        self._offset += len(data)
        return {"offset": self._offset, "content": enc, "encoding": "base64"}


class FileStreamApi(object):
    """Pushes chunks of files to our streaming endpoint.

    This class is used as a singleton. It has a thread that serializes access to
    the streaming endpoint and performs rate-limiting and batching.

    TODO: Differentiate between binary/text encoding.
    """

    Finish = collections.namedtuple("Finish", ("exitcode",))
    Preempting = collections.namedtuple("Preempting", ())
    LogCheckpoint = collections.namedtuple("LogCheckpoint", ("name", "overwrite"))
    PushSuccess = collections.namedtuple("PushSuccess", ("artifact_id", "save_name"))

    HTTP_TIMEOUT = env.get_http_timeout(10)
    MAX_ITEMS_PER_PUSH = 10000

    def __init__(self, api: internal_api.Api, run_id, start_time, settings=None):
        if settings is None:
            settings = dict()
        # NOTE: exc_info is set in thread_except_body context and readable by calling threads
        self._exc_info = None
        self._settings = settings
        self._api = api
        self._run_id = run_id
        self._start_time = start_time
        self._client = requests.Session()
        self._client.auth = ("api", api.api_key)
        self._client.timeout = self.HTTP_TIMEOUT
        self._client.headers.update(
            {
                "User-Agent": api.user_agent,
                "X-WANDB-USERNAME": env.get_username(),
                "X-WANDB-USER-EMAIL": env.get_user_email(),
            }
        )
        self._file_policies = {}
        self._dropped_chunks = 0
        self._queue = queue.Queue()
        self._log_checkpoint_result_q = queue.Queue()
        self._thread = threading.Thread(target=self._thread_except_body)
        # It seems we need to make this a daemon thread to get sync.py's atexit handler to run, which
        # cleans this thread up.
        self._thread.name = "FileStreamThread"
        self._thread.daemon = True
        self._init_endpoint()

    def _init_endpoint(self):
        settings = self._api.settings()
        settings.update(self._settings)
        self._endpoint = "{base}/files/{entity}/{project}/{run}/file_stream".format(
            base=settings["base_url"],
            entity=settings["entity"],
            project=settings["project"],
            run=self._run_id,
        )

    def start(self):
        self._init_endpoint()
        self._thread.start()

    def set_default_file_policy(self, filename, file_policy):
        """Set an upload policy for a file unless one has already been set."""
        if filename not in self._file_policies:
            self._file_policies[filename] = file_policy

    def set_file_policy(self, filename, file_policy):
        self._file_policies[filename] = file_policy

    @property
    def heartbeat_seconds(self):
        # Defaults to 30
        return self._api.dynamic_settings["heartbeat_seconds"]

    def rate_limit_seconds(self):
        run_time = time.time() - self._start_time
        if run_time < 60:
            return max(1, self.heartbeat_seconds / 15)
        elif run_time < 300:
            return max(2.5, self.heartbeat_seconds / 3)
        else:
            return max(5, self.heartbeat_seconds)

    def _read_queue(self):
        # called from the push thread (_thread_body), this does an initial read
        # that'll block for up to rate_limit_seconds. Then it tries to read
        # as much out of the queue as it can. We do this because the http post
        # to the server happens within _thread_body, and can take longer than
        # our rate limit. So next time we get a chance to read the queue we want
        # read all the stuff that queue'd up since last time.
        #
        # If we have more than MAX_ITEMS_PER_PUSH in the queue then the push thread
        # will get behind and data will buffer up in the queue.
        return util.read_many_from_queue(
            self._queue, self.MAX_ITEMS_PER_PUSH, self.rate_limit_seconds()
        )

    def _thread_body(self):
        posted_data_time = time.time()
        posted_anything_time = time.time()
        ready_chunks = []
        uploaded = set()
        finished = None
        while finished is None:
            items = self._read_queue()
            for item in items:
                if isinstance(item, self.Finish):
                    finished = item
                elif isinstance(item, self.Preempting):
                    request_with_retry(
                        self._client.post,
                        self._endpoint,
                        json={
                            "complete": False,
                            "preempting": True,
                            "dropped": self._dropped_chunks,
                            "uploaded": list(uploaded),
                        },
                    )
                    uploaded = set()

                elif isinstance(item, self.LogCheckpoint):
                    cur_time = time.time()
                    posted_anything_time = cur_time

                    # send the stuff logged before the checkpoint
                    if ready_chunks:
                        posted_data_time = cur_time
                        self._send(ready_chunks)
                        ready_chunks = []

                    # this needs to be done in a way that is synchronized with the rest of the filestream queue.
                    # doing this inside of filestream ensures that all history / events /logs that were logged
                    # before the call to log_checkpoint was made are propagated to the backend before the log
                    # checkpoint request goes through,

                    response = self._api.log_checkpoint(
                        self._settings["entity"],
                        self._settings["project"],
                        self._run_id,
                        item.name,
                        item.overwrite,
                    )

                    if isinstance(response, requests.exceptions.HTTPError):
                        if (
                            response.response is not None
                            and response.response.status_code == 409
                        ):
                            wandb.termwarn(
                                f'Log checkpoint failed: a checkpoint with the name "{item.name}" '
                                f'already exists in project "{self._settings["project"]}".'
                            )
                    else:
                        uploaded = set()
                        self._handle_response(response)
                    self._log_checkpoint_result_q.put(response)

                elif isinstance(item, self.PushSuccess):
                    uploaded.add(item.save_name)
                else:
                    # item is Chunk
                    ready_chunks.append(item)

            cur_time = time.time()

            if ready_chunks and (
                finished or cur_time - posted_data_time > self.rate_limit_seconds()
            ):
                posted_anything_time = cur_time
                posted_data_time = cur_time
                self._send(ready_chunks)
                ready_chunks = []

            if cur_time - posted_anything_time > self.heartbeat_seconds:
                posted_anything_time = cur_time
                self._handle_response(
                    request_with_retry(
                        self._client.post,
                        self._endpoint,
                        json={
                            "complete": False,
                            "failed": False,
                            "dropped": self._dropped_chunks,
                            "uploaded": list(uploaded),
                        },
                    )
                )
                uploaded = set()
        # post the final close message. (item is self.Finish instance now)
        request_with_retry(
            self._client.post,
            self._endpoint,
            json={
                "complete": True,
                "exitcode": int(finished.exitcode),
                "dropped": self._dropped_chunks,
                "uploaded": list(uploaded),
            },
        )

    def _thread_except_body(self):
        # TODO: Consolidate with internal_util.ExceptionThread
        try:
            self._thread_body()
        except Exception as e:
            exc_info = sys.exc_info()
            self._exc_info = exc_info
            logger.exception("generic exception in filestream thread")
            util.sentry_exc(exc_info, delay=True)
            raise e

    def _handle_response(
        self, response,
    ):
        """Logs dropped chunks and updates dynamic settings"""
        if isinstance(response, Exception):
            wandb.termerror(
                "Dropped streaming file chunk (see wandb/debug-internal.log)"
            )
            logging.exception("dropped chunk %s" % response)
            self._dropped_chunks += 1
        else:
            parsed: dict = None
            try:
                parsed = response.json()
            except Exception:
                pass
            if isinstance(parsed, dict):
                limits = parsed.get("limits")
                if isinstance(limits, dict):
                    self._api.dynamic_settings.update(limits)

    def _send(self, chunks):
        # create files dict. dict of <filename: chunks> pairs where chunks is a list of
        # [chunk_id, chunk_data] tuples (as lists since this will be json).
        files = {}
        # Groupby needs group keys to be consecutive, so sort first.
        chunks.sort(key=lambda c: c.filename)
        for filename, file_chunks in itertools.groupby(chunks, lambda c: c.filename):
            file_chunks = list(file_chunks)  # groupby returns iterator
            # Specific file policies are set by internal/sender.py
            self.set_default_file_policy(filename, DefaultFilePolicy())
            files[filename] = self._file_policies[filename].process_chunks(file_chunks)
            if not files[filename]:
                del files[filename]

        for fs in file_stream_utils.split_files(files, max_bytes=util.MAX_LINE_BYTES):
            self._handle_response(
                request_with_retry(
                    self._client.post,
                    self._endpoint,
                    json={"files": fs, "dropped": self._dropped_chunks},
                    retry_callback=self._api.retry_callback,
                )
            )

    def stream_file(self, path):
        name = path.split("/")[-1]
        with open(path) as f:
            self._send([Chunk(name, line) for line in f])

    def enqueue_preempting(self):
        self._queue.put(self.Preempting())

    def log_checkpoint(self, name: str, overwrite: bool):
        self._queue.put(self.LogCheckpoint(name, overwrite))
        r: List[Any] = list()
        while len(r) == 0:
            r = util.read_many_from_queue(
                self._log_checkpoint_result_q, 1, self.rate_limit_seconds()
            )

    def push(self, filename, data):
        """Push a chunk of a file to the streaming endpoint.

        Arguments:
            filename: Name of file that this is a chunk of.
            chunk_id: TODO: change to 'offset'
            chunk: File data.
        """
        self._queue.put(Chunk(filename, data))

    def push_success(self, artifact_id, save_name):
        """Notification that a file upload has been successfully completed

        Arguments:
            artifact_id: ID of artifact
            save_name: saved name of the uploaded file
        """
        self._queue.put(self.PushSuccess(artifact_id, save_name))

    def finish(self, exitcode):
        """Cleans up.

        Anything pushed after finish will be dropped.

        Arguments:
            exitcode: The exitcode of the watched process.
        """
        self._queue.put(self.Finish(exitcode))
        # TODO(jhr): join on a thread which exited with an exception is a noop, clean up this path
        self._thread.join()
        if self._exc_info:
            logger.error("FileStream exception", exc_info=self._exc_info)
            # reraising the original exception, will get recaught in internal.py for the sender thread
            six.reraise(*self._exc_info)


MAX_SLEEP_SECONDS = 60 * 5


def request_with_retry(func, *args, **kwargs):
    """Perform a requests http call, retrying with exponential backoff.

    Arguments:
        func: An http-requesting function to call, like requests.post
        max_retries: Maximum retries before giving up. By default we retry 30 times in ~2 hours before dropping the chunk
        *args: passed through to func
        **kwargs: passed through to func
    """
    max_retries = kwargs.pop("max_retries", 30)
    retry_callback = kwargs.pop("retry_callback", None)
    sleep = 2
    retry_count = 0
    while True:
        try:
            response = func(*args, **kwargs)
            response.raise_for_status()
            return response
        except (
            requests.exceptions.ConnectionError,
            requests.exceptions.HTTPError,
            requests.exceptions.Timeout,
        ) as e:
            if isinstance(e, requests.exceptions.HTTPError):
                # Non-retriable HTTP errors.
                #
                # We retry 500s just to be cautious, and because the back end
                # returns them when there are infrastructure issues. If retrying
                # some request winds up being problematic, we'll change the
                # back end to indicate that it shouldn't be retried.
                if e.response is not None and e.response.status_code in {
                    400,
                    403,
                    404,
                    409,
                }:
                    return e

            if retry_count == max_retries:
                return e
            retry_count += 1
            delay = sleep + random.random() * 0.25 * sleep
            if isinstance(e, requests.exceptions.HTTPError) and (
                e.response is not None and e.response.status_code == 429
            ):
                err_str = "Filestream rate limit exceeded, retrying in {} seconds".format(
                    delay
                )
                if retry_callback:
                    retry_callback(e.response.status_code, err_str)
                logger.info(err_str)
            else:
                pass
                logger.warning(
                    "requests_with_retry encountered retryable exception: %s. func: %s, args: %s, kwargs: %s",
                    e,
                    func,
                    args,
                    kwargs,
                )
            time.sleep(delay)
            sleep *= 2
            if sleep > MAX_SLEEP_SECONDS:
                sleep = MAX_SLEEP_SECONDS
        except requests.exceptions.RequestException as e:
            error_message = "unknown error"
            try:
                error_message = response.json()["error"]  # XXX clean this up
            except Exception:
                pass
            logger.error("requests_with_retry error: {}".format(error_message))
            logger.exception(
                "requests_with_retry encountered unretryable exception: %s", e
            )
            return e<|MERGE_RESOLUTION|>--- conflicted
+++ resolved
@@ -1,5 +1,4 @@
 import base64
-import binascii
 import collections
 import itertools
 import logging
@@ -9,12 +8,8 @@
 import requests
 import threading
 import time
-<<<<<<< HEAD
-from typing import List, Any
-=======
 from dataclasses import dataclass
-from typing import TYPE_CHECKING, Any, Dict, Iterator, List, Tuple
->>>>>>> a65104a2
+from typing import TYPE_CHECKING, Any, Dict, List, Tuple
 
 import wandb
 from wandb import util
