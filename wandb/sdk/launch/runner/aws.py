--- conflicted
+++ resolved
@@ -196,13 +196,7 @@
             entry_point, launch_project.override_args
         )
         if command_args:
-<<<<<<< HEAD
-            wandb.termlog(
-                "Launching run on sagemaker with entrypoint: {}".format(command_args)
-            )
-=======
             wandb.termlog(f"Launching run on sagemaker with entrypoint: {command_args}")
->>>>>>> 546ccefd
         else:
             wandb.termlog(
                 "Launching run on sagemaker with user-provided entrypoint in image"
