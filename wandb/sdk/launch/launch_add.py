--- conflicted
+++ resolved
@@ -1,10 +1,5 @@
 import json
-<<<<<<< HEAD
-from multiprocessing.sharedctypes import Value
-from typing import Any, Dict, Optional, Union
-=======
 from typing import Any, Dict, List, Optional, Union
->>>>>>> 0b8243f8
 
 import wandb
 from wandb.apis.internal import Api
