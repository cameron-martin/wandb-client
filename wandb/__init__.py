# -*- coding: utf-8 -*-

# Three possible modes:
#     'cli': running from "wandb" command
#     'run': we're a script launched by "wandb run"
#     'dryrun': we're a script not launched by "wandb run"

from __future__ import absolute_import, print_function

__author__ = """Chris Van Pelt"""
__email__ = 'vanpelt@wandb.com'
__version__ = '0.6.27'

import atexit
import click
import io
import json
import logging
import time
import os
import contextlib
import signal
import six
import getpass
import socket
import subprocess
import sys
import traceback
import types
import re

from . import env
from . import io_wrap
from .core import *

# These imports need to be below "from .core import *" until we remove
# 'from wandb import __stage_dir__' from api.py etc.
from wandb.apis import InternalApi, PublicApi, CommError
from wandb import wandb_types as types
from wandb import wandb_config
from wandb import wandb_run
from wandb import wandb_socket
from wandb import streaming_log
from wandb import util
from wandb.run_manager import RunManager
from wandb.run_manager import LaunchError
from wandb.data_types import Image
from wandb.data_types import Audio
from wandb.data_types import Table
from wandb.data_types import Histogram
from wandb.data_types import Graph

from wandb import wandb_torch


logger = logging.getLogger(__name__)


# this global W&B debug log gets re-written by every W&B process
if __stage_dir__ is not None:
    GLOBAL_LOG_FNAME = wandb_dir() + 'debug.log'
else:
    GLOBAL_LOG_FNAME = './wandb-debug.log'
GLOBAL_LOG_FNAME = os.path.relpath(GLOBAL_LOG_FNAME, os.getcwd())


def _debugger(*args):
    import pdb
    pdb.set_trace()


class Callbacks():
    @property
    def Keras(self):
        termlog(
            "DEPRECATED: wandb.callbacks is deprecated, use `from wandb.keras import WandbCallback`")
        from wandb.keras import WandbCallback
        return WandbCallback


callbacks = Callbacks()


def hook_torch(*args, **kwargs):
    termlog(
        "DEPRECATED: wandb.hook_torch is deprecated, use `wandb.watch`")
    return watch(*args, **kwargs)


def watch(models, criterion=None, log="gradients"):
    """
    Hooks into the torch model to collect gradients and the topology.  Should be extended
    to accept arbitrary ML modles.

    :param (torch.Module) models: The model to hook, can be a tuple
    :param (torch.F) criterion: An optional loss value being optimized
    :param (str) log: One of "gradients", "parameters", "all", or None
    :return: (wandb.Graph) The graph object that will populate after the first backward pass
    """
    if run is None:
        raise ValueError(
<<<<<<< HEAD
            "You must call `wandb.init` before calling `watch`")
    values = False
    gradients = True
=======
            "You must call `wandb.init` before calling hook_torch")
    log_parameters = False
    log_gradients = True
>>>>>>> a6996ae4
    if log == "all":
        log_parameters = True
    elif log == "parameters":
        log_parameters = True
        log_gradients = False
    elif log is None:
        log_gradients = False
    
    if not isinstance(models, (tuple, list)):
        models = (models,)
    graphs = []
    prefix = ''
    for i, model in enumerate(models):
        if i > 0:
            prefix = "graph_%i" % i
        
        run.history.torch.add_log_hooks_to_pytorch_module(
            model, log_parameters=log_parameters, log_gradients=log_gradients, prefix=prefix)
        
        graph = wandb_torch.TorchGraph.hook_torch(model, criterion)
        graphs.append(graph)
        # We access the raw summary because we don't want transform called until after the forward pass
        run.summary._summary["graph_%i" % i] = graph
    run._user_accessed_summary = False
    return graphs


class ExitHooks(object):
    def __init__(self):
        self.exit_code = 0
        self.exception = None

    def hook(self):
        self._orig_exit = sys.exit
        sys.exit = self.exit
        sys.excepthook = self.exc_handler

    def exit(self, code=0):
        self.exit_code = code
        self._orig_exit(code)

    def was_ctrl_c(self):
        return isinstance(self.exception, KeyboardInterrupt)

    def exc_handler(self, exc_type, exc, *tb):
        self.exit_code = 1
        self.exception = exc
        if issubclass(exc_type, Error):
            termerror(str(exc))

        if self.was_ctrl_c():
            self.exit_code = 255

        traceback.print_exception(exc_type, exc, *tb)


def _init_headless(run, cloud=True):
    global join
    run.description = env.get_description(run.description)

    environ = dict(os.environ)
    run.set_environment(environ)

    server = wandb_socket.Server()
    run.socket = server
    hooks = ExitHooks()
    hooks.hook()

    if sys.platform == "win32":
        # PTYs don't work in windows so we use pipes.
        stdout_master_fd, stdout_slave_fd = os.pipe()
        stderr_master_fd, stderr_slave_fd = os.pipe()
    else:
        stdout_master_fd, stdout_slave_fd = io_wrap.wandb_pty(resize=False)
        stderr_master_fd, stderr_slave_fd = io_wrap.wandb_pty(resize=False)

    headless_args = {
        'command': 'headless',
        'pid': os.getpid(),
        'stdout_master_fd': stdout_master_fd,
        'stderr_master_fd': stderr_master_fd,
        'cloud': cloud,
        'port': server.port
    }
    internal_cli_path = os.path.join(
        os.path.dirname(__file__), 'internal_cli.py')

    if six.PY2:
        # TODO(adrian): close_fds=False is bad for security. we set
        # it so we can pass the PTY FDs to the wandb process. We
        # should use subprocess32, which has pass_fds.
        popen_kwargs = {'close_fds': False}
    else:
        popen_kwargs = {'pass_fds': [stdout_master_fd, stderr_master_fd]}

    # TODO(adrian): ensure we use *exactly* the same python interpreter
    # TODO(adrian): make wandb the foreground process so we don't give
    # up terminal control until syncing is finished.
    # https://stackoverflow.com/questions/30476971/is-the-child-process-in-foreground-or-background-on-fork-in-c
    wandb_process = subprocess.Popen([sys.executable, internal_cli_path, json.dumps(
        headless_args)], env=environ, **popen_kwargs)
    termlog('Started W&B process version {} with PID {}'.format(
        __version__, wandb_process.pid))
    os.close(stdout_master_fd)
    os.close(stderr_master_fd)

    # Listen on the socket waiting for the wandb process to be ready
    try:
        success, message = server.listen(30)
    except KeyboardInterrupt:
        success = False
    else:
        if not success:
            termerror('W&B process (PID {}) did not respond'.format(
                wandb_process.pid))

    if not success:
        wandb_process.kill()
        for i in range(20):
            time.sleep(0.1)
            if wandb_process.poll() is not None:
                break
        if wandb_process.poll() is None:
            termerror('Failed to kill wandb process, PID {}'.format(
                wandb_process.pid))
        raise LaunchError("W&B process failed to launch, see: {}".format(
            os.path.join(run.dir, "output.log")))

    stdout_slave = os.fdopen(stdout_slave_fd, 'wb')
    stderr_slave = os.fdopen(stderr_slave_fd, 'wb')

    stdout_redirector = io_wrap.FileRedirector(sys.stdout, stdout_slave)
    stderr_redirector = io_wrap.FileRedirector(sys.stderr, stderr_slave)

    # TODO(adrian): we should register this right after starting the wandb process to
    # make sure we shut down the W&B process eg. if there's an exception in the code
    # above
    atexit.register(_user_process_finished, server, hooks,
                    wandb_process, stdout_redirector, stderr_redirector)

    def _wandb_join():
        _user_process_finished(server, hooks,
                               wandb_process, stdout_redirector, stderr_redirector)
    join = _wandb_join
    # redirect output last of all so we don't miss out on error messages
    stdout_redirector.redirect()
    if not env.get_debug():
        stderr_redirector.redirect()


def load_ipython_extension(ipython):
    pass


def _init_jupyter(run):
    """Asks for user input to configure the machine if it isn't already and creates a new run.
    Log pushing and system stats don't start until `wandb.monitor()` is called.
    """
    from wandb import jupyter
    # TODO: Should we log to jupyter?
    try_to_set_up_global_logging()
    run.enable_logging()

    api = InternalApi()
    if not api.api_key:
        termerror(
            "Not authenticated.  Copy a key from https://app.wandb.ai/profile?message=true")
        key = getpass.getpass("API Key: ").strip()
        if len(key) == 40:
            os.environ["WANDB_API_KEY"] = key
            util.write_netrc(api.api_url, "user", key)
        else:
            raise ValueError("API Key must be 40 characters long")
        # Ensure our api client picks up the new key
        api = InternalApi()
    if not api.settings('project'):
        termerror("No W&B project configured.")
        slug = six.moves.input("Enter username/project: ").strip()
        if "/" not in slug:
            raise ValueError(
                "Input must contain a slash between username and project")
        entity, project = slug.split("/")
        os.environ["WANDB_ENTITY"] = entity
        os.environ["WANDB_PROJECT"] = project
        util.write_settings(entity, project, api.settings()['base_url'])
        # Reset settings so they reload
        api._settings = None
    os.environ["WANDB_JUPYTER"] = "true"
    run.resume = "allow"
    api.set_current_run_id(run.id)
    print("W&B Run: %s" % run.get_url(api))
    print("Call `%%wandb` in the cell containing your training loop to display live results.")
    try:
        run.save(api=api)
    except (CommError, ValueError) as e:
        termerror(str(e))
    run.set_environment()
    run._init_jupyter_agent()
    ipython = get_ipython()
    ipython.register_magics(jupyter.WandBMagics)

    def reset_start():
        """Reset START_TIME to when the cell starts"""
        global START_TIME
        START_TIME = time.time()
    ipython.events.register("pre_run_cell", reset_start)
    ipython.events.register('post_run_cell', run._stop_jupyter_agent)


join = None
_user_processs_finished_called = False


def _user_process_finished(server, hooks, wandb_process, stdout_redirector, stderr_redirector):
    global _user_processs_finished_called
    if _user_processs_finished_called:
        return
    _user_processs_finished_called = True

    stdout_redirector.restore()
    if not env.get_debug():
        stderr_redirector.restore()

    termlog()
    termlog("Waiting for wandb process to finish, PID {}".format(wandb_process.pid))
    server.done(hooks.exit_code)
    try:
        while wandb_process.poll() is None:
            time.sleep(0.1)
    except KeyboardInterrupt:
        pass

    if wandb_process.poll() is None:
        termlog('Killing wandb process, PID {}'.format(wandb_process.pid))
        wandb_process.kill()


# Will be set to the run object for the current run, as returned by
# wandb.init(). We may want to get rid of this, but WandbCallback
# relies on it, and it improves the API a bit (user doesn't have to
# pass the run into WandbCallback)
run = None
config = None  # config object shared with the global run
Api = PublicApi


def save(path):
    """symlinks a file into the run directory so it's uploaded
    """
    file_name = os.path.basename(path)
    return os.symlink(os.path.abspath(path), os.path.join(run.dir, file_name))


def monitor(options={}):
    """Starts syncing with W&B if you're in Jupyter.  Displays your W&B charts live in a Jupyter notebook.
    It's currently a context manager for legacy reasons.
    """
    try:
        from IPython.display import display
    except ImportError:
        def display(stuff): return None

    class Monitor():
        def __init__(self, options={}):
            if os.getenv("WANDB_JUPYTER"):
                display(jupyter.Run())
            else:
                self.rm = False
                termerror(
                    "wandb.monitor is only functional in Jupyter notebooks")

        def __enter__(self):
            termlog(
                "DEPRECATED: with wandb.monitor(): is deprecated, just call wandb.monitor() to see live results.")
            pass

        def __exit__(self, *args):
            pass

    return Monitor(options)


def log(row=None, commit=True, *args, **kargs):
    """Log a dict to the global run's history.  If commit is false, enables multiple calls before commiting.

    Eg.

    wandb.log({'train-loss': 0.5, 'accuracy': 0.9})
    """
    if row is None:
        row = {}
    if commit:
        run.history.add(row, *args, **kargs)
    else:
        run.history.update(row, *args, **kargs)


def ensure_configured():
    # We re-initialize here for tests
    api = InternalApi()
    # The WANDB_DEBUG check ensures tests still work.
    if not env.is_debug() and not api.settings('project'):
        termlog('wandb.init() called but system not configured.\n'
                'Run `wandb init` or set environment variables to get started')
        raise LaunchError(
            "W&B not configured, run `wandb init` or set environment variables.")


def uninit():
    """Undo the effects of init(). Useful for testing.
    """
    global run, config
    run = config = None


def reset_env(exclude=[]):
    """Remove environment variables, used in Jupyter notebooks"""
    if os.getenv('WANDB_INITED'):
        wandb_keys = [key for key in os.environ.keys() if key.startswith(
            'WANDB_') and key not in exclude]
        for key in wandb_keys:
            del os.environ[key]
        return True
    else:
        return False


def try_to_set_up_global_logging():
    """Try to set up global W&B debug log that gets re-written by every W&B process.

    It may fail (and return False) eg. if the current directory isn't user-writable
    """
    root = logging.getLogger()
    root.setLevel(logging.DEBUG)
    formatter = logging.Formatter(
        '%(asctime)s %(levelname)-7s %(threadName)-10s:%(process)d [%(filename)s:%(funcName)s():%(lineno)s] %(message)s')

    if env.is_debug():
        handler = logging.StreamHandler()
        handler.setLevel(logging.DEBUG)
        handler.setFormatter(formatter)

        root.addHandler(handler)

    try:
        handler = logging.FileHandler(GLOBAL_LOG_FNAME, mode='w')
        handler.setLevel(logging.DEBUG)
        handler.setFormatter(formatter)

        root.addHandler(handler)
    except IOError as e:  # eg. in case wandb directory isn't writable
        termerror('Failed to set up logging: {}'.format(e))
        return False

    return True


def _get_python_type():
    try:
        if 'terminal' in get_ipython().__module__:
            return 'ipython'
        else:
            return 'jupyter'
    except (NameError, AttributeError):
        return "python"


def parse_sm_config():
    sagemaker_config = "/opt/ml/input/config/hyperparameters.json"
    if os.path.exists(sagemaker_config):
        conf = {}
        # Hyper-parameter searchs quote configs...
        for k, v in six.iteritems(json.load(open(sagemaker_config))):
            cast = v.strip('"')
            if os.getenv("WANDB_API_KEY") is None and k == "wandb_api_key":
                os.environ["WANDB_API_KEY"] = cast
            else:
                if re.match(r'^[-\d]+$', cast):
                    cast = int(cast)
                elif re.match(r'^[-.\d]+$', cast):
                    cast = float(cast)
                conf[k] = cast
        return conf
    else:
        return False


def init(job_type=None, dir=None, config=None, project=None, entity=None, group=None, allow_val_change=False, reinit=None):
    """Initialize W&B

    If called from within Jupyter, initializes a new run and waits for a call to
    `wandb.monitor` to begin pushing metrics.  Otherwise, spawns a new process
    to communicate with W&B.

    Args:
        job_type (str, optional): The type of job running, defaults to 'train'
        config (dict, argparse, or tf.FLAGS, optional): The hyper parameters to store with the run
        project (str, optional): The project to push metrics to
        entity (str, optional): The entity to push metrics to
        reinit (bool, optional): Allow multiple calls to init in the same process

    Returns:
        A wandb.run object for metric and config logging.
    """
    global run
    global __stage_dir__

    # We allow re-initialization when we're in Jupyter
    in_jupyter = _get_python_type() != "python"
    if reinit or (in_jupyter and reinit != False):
        reset_env(exclude=["WANDB_DIR", "WANDB_ENTITY",
                           "WANDB_PROJECT", "WANDB_API_KEY"])
        run = None

    sagemaker_config = parse_sm_config()
    if sagemaker_config:
        # Set run_id and potentially grouping if we're in SageMaker
        run_id = os.getenv('TRAINING_JOB_NAME')
        if run_id:
            os.environ['WANDB_RUN_ID'] = '-'.join([
                run_id,
                os.getenv('CURRENT_HOST', socket.gethostname())])
        conf = json.load(
            open("/opt/ml/input/config/resourceconfig.json"))
        if group == None and len(conf["hosts"]) > 1:
            group = os.getenv('TRAINING_JOB_NAME')

    if project:
        os.environ['WANDB_PROJECT'] = project
    if entity:
        os.environ['WANDB_ENTITY'] = entity
    if group:
        os.environ['WANDB_RUN_GROUP'] = group
    if job_type:
        os.environ['WANDB_JOB_TYPE'] = job_type
    if dir:
        os.environ['WANDB_DIR'] = dir
        util.mkdir_exists_ok(wandb_dir())

    # the following line is useful to ensure that no W&B logging happens in the user
    # process that might interfere with what they do
    # logging.basicConfig(format='user process %(asctime)s - %(name)s - %(levelname)s - %(message)s')

    # If a thread calls wandb.init() it will get the same Run object as
    # the parent. If a child process with distinct memory space calls
    # wandb.init(), it won't get an error, but it will get a result of
    # None.
    # This check ensures that a child process can safely call wandb.init()
    # after a parent has (only the parent will create the Run object).
    # This doesn't protect against the case where the parent doesn't call
    # wandb.init but two children do.
    if run or os.getenv('WANDB_INITED'):
        return run

    if __stage_dir__ is None:
        __stage_dir__ = "wandb"
        util.mkdir_exists_ok(wandb_dir())

    try:
        signal.signal(signal.SIGQUIT, _debugger)
    except AttributeError:
        pass

    try:
        run = wandb_run.Run.from_environment_or_defaults()
    except IOError as e:
        termerror('Failed to create run directory: {}'.format(e))
        raise LaunchError("Could not write to filesystem.")

    run.set_environment()

    def set_global_config(run):
        global config  # because we already have a local config
        config = run.config
    set_global_config(run)

    # set this immediately after setting the run and the config. if there is an
    # exception after this it'll probably break the user script anyway
    os.environ['WANDB_INITED'] = '1'

    # we do these checks after setting the run and the config because users scripts
    # may depend on those things
    if sys.platform == 'win32' and run.mode != 'clirun':
        termerror(
            'Headless mode isn\'t supported on Windows. If you want to use W&B, please use "wandb run ..."; running normally.')
        return run

    if in_jupyter:
        _init_jupyter(run)
    elif run.mode == 'clirun' or run.mode == 'run':
        ensure_configured()

        if run.mode == 'run':
            _init_headless(run)
    elif run.mode == 'dryrun':
        termlog(
            'dryrun mode, run directory: %s' % run.dir)
        _init_headless(run, False)
    else:
        termerror(
            'Invalid run mode "%s". Please unset WANDB_MODE.' % run.mode)
        raise LaunchError("The WANDB_MODE environment variable is invalid.")

    # set the run directory in the config so it actually gets persisted
    run.config.set_run_dir(run.dir)

    if sagemaker_config:
        run.config.update(sagemaker_config)
        allow_val_change = True
    if config:
        run.config.update(config, allow_val_change=allow_val_change)

    atexit.register(run.close_files)

    return run


__all__ = ['init', 'config', 'termlog', 'run', 'types', 'callbacks', 'join']<|MERGE_RESOLUTION|>--- conflicted
+++ resolved
@@ -99,15 +99,9 @@
     """
     if run is None:
         raise ValueError(
-<<<<<<< HEAD
-            "You must call `wandb.init` before calling `watch`")
-    values = False
-    gradients = True
-=======
             "You must call `wandb.init` before calling hook_torch")
     log_parameters = False
     log_gradients = True
->>>>>>> a6996ae4
     if log == "all":
         log_parameters = True
     elif log == "parameters":
@@ -115,7 +109,7 @@
         log_gradients = False
     elif log is None:
         log_gradients = False
-    
+
     if not isinstance(models, (tuple, list)):
         models = (models,)
     graphs = []
@@ -123,10 +117,10 @@
     for i, model in enumerate(models):
         if i > 0:
             prefix = "graph_%i" % i
-        
+
         run.history.torch.add_log_hooks_to_pytorch_module(
             model, log_parameters=log_parameters, log_gradients=log_gradients, prefix=prefix)
-        
+
         graph = wandb_torch.TorchGraph.hook_torch(model, criterion)
         graphs.append(graph)
         # We access the raw summary because we don't want transform called until after the forward pass
