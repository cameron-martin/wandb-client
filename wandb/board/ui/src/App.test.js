--- conflicted
+++ resolved
@@ -29,26 +29,10 @@
   });
 
   // dispatch flash message
-<<<<<<< HEAD
   it('check action on dispatching ', () => {
-    expect(store.getActions())
-      .to.be.an('array')
-      .that.not.includes(expectedPayload);
-=======
-  it('check action before dispatching ', () => {
     expect(store.getActions()).not.toContain(expectedPayload);
->>>>>>> 28d6fd17
 
     store.dispatch(setFlash(message));
-
-<<<<<<< HEAD
-    expect(store.getActions())
-      .to.be.an('array')
-      .that.deep.includes(expectedPayload);
-=======
-  // after dispatching
-  it('check action after dispatching ', () => {
     expect(store.getActions()).toContainEqual(expectedPayload);
->>>>>>> 28d6fd17
   });
 });